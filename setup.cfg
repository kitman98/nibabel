--- conflicted
+++ resolved
@@ -29,18 +29,10 @@
 [options]
 python_requires = >=3.5.1
 install_requires =
-<<<<<<< HEAD
     numpy >=1.12
 tests_require =
-    nose >=0.10.1
+    nose >=0.11
     mock
-=======
-    numpy >=1.8
-    six >=1.3
-    bz2file ; python_version < "3.0"
-tests_require =
-    nose >=0.11
->>>>>>> 38342e3a
 test_suite = nose.collector
 zip_safe = False
 packages = find:
@@ -58,13 +50,9 @@
 style =
     flake8
 test =
-<<<<<<< HEAD
     coverage
     mock
-    nose >=0.10.1
-=======
     nose >=0.11
->>>>>>> 38342e3a
 all =
     %(dicom)s
     %(doc)s
