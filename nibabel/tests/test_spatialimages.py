--- conflicted
+++ resolved
@@ -173,30 +173,15 @@
         fobj = BytesIO()
         data = np.arange(6).reshape((1, 2, 3))
         hdr.data_to_fileobj(data, fobj)
-<<<<<<< HEAD
-        assert fobj.getvalue() == data.astype(np.int32).tostring(order=order)
+        assert fobj.getvalue() == data.astype(np.int32).tobytes(order=order)
         # data_to_fileobj accepts kwarg 'rescale', but no effect in this case
         fobj.seek(0)
         hdr.data_to_fileobj(data, fobj, rescale=True)
-        assert fobj.getvalue() == data.astype(np.int32).tostring(order=order)
+        assert fobj.getvalue() == data.astype(np.int32).tobytes(order=order)
         # data_to_fileobj can be a list
         fobj.seek(0)
         hdr.data_to_fileobj(data.tolist(), fobj, rescale=True)
-        assert fobj.getvalue() == data.astype(np.int32).tostring(order=order)
-=======
-        assert_equal(fobj.getvalue(),
-                     data.astype(np.int32).tobytes(order=order))
-        # data_to_fileobj accepts kwarg 'rescale', but no effect in this case
-        fobj.seek(0)
-        hdr.data_to_fileobj(data, fobj, rescale=True)
-        assert_equal(fobj.getvalue(),
-                     data.astype(np.int32).tobytes(order=order))
-        # data_to_fileobj can be a list
-        fobj.seek(0)
-        hdr.data_to_fileobj(data.tolist(), fobj, rescale=True)
-        assert_equal(fobj.getvalue(),
-                     data.astype(np.int32).tobytes(order=order))
->>>>>>> 80487b71
+        assert fobj.getvalue() == data.astype(np.int32).tobytes(order=order)
         # Read data back again
         fobj.seek(0)
         data2 = hdr.data_from_fileobj(fobj)
